package com.revature.caliber.controllers;

import java.util.List;

import javax.validation.Valid;

import org.apache.log4j.Logger;
import org.springframework.beans.factory.annotation.Autowired;
import org.springframework.http.HttpStatus;
import org.springframework.http.MediaType;
import org.springframework.http.ResponseEntity;
import org.springframework.transaction.annotation.Isolation;
import org.springframework.transaction.annotation.Propagation;
import org.springframework.transaction.annotation.Transactional;
import org.springframework.web.bind.annotation.CrossOrigin;
import org.springframework.web.bind.annotation.DeleteMapping;
import org.springframework.web.bind.annotation.GetMapping;
import org.springframework.web.bind.annotation.PathVariable;
import org.springframework.web.bind.annotation.PostMapping;
import org.springframework.web.bind.annotation.PutMapping;
import org.springframework.web.bind.annotation.RequestBody;
import org.springframework.web.bind.annotation.RestController;

import com.revature.caliber.beans.Category;
import com.revature.caliber.beans.CategoryOwner;
import com.revature.caliber.services.CategoryService;


/**
 * 
 * @author Kirill Zhdakh
 * 
 *         Controller for CRUD methods on Category
 *
 */
@RestController
@CrossOrigin(origins = "*")
public class CategoryController {
	
	
	private static Logger log = Logger.getLogger(CategoryController.class);
	
	@Autowired
	CategoryService cs;
	
	/**
	 * Returns all Categories for the database
	 * 
	 * @return cList - a List object with all the Category entities from the
	 *         database
	 */
	@GetMapping(value = "all/category/all", produces = MediaType.APPLICATION_JSON_VALUE)
	@Transactional(isolation = Isolation.READ_COMMITTED, propagation = Propagation.REQUIRED)
	public ResponseEntity<List<Category>> getAllCatagories()
	{
		log.debug("Getting all categories from database");
		
		List<Category> cList = cs.getAllCategories();
		if (cList.isEmpty())
			return new ResponseEntity<>(HttpStatus.NOT_FOUND);
		
		return new ResponseEntity<>(cList, HttpStatus.OK);
	}
	
	/**
	 * Returns a string version of a single Category object from the database
	 * 
	 * @param id - the id of the Category object to be returned
	 * 
	 * @return - Returns a string of the category object with the id provided
	 */
	@GetMapping(value = "all/category/{id}", produces = MediaType.APPLICATION_JSON_VALUE)
	@Transactional(isolation = Isolation.READ_COMMITTED, propagation = Propagation.REQUIRED)
	public ResponseEntity<Category> getCategoryById(@PathVariable(name = "id") Integer id)
	{
		log.debug("Getting category objects with id: " + id);
		Category c = cs.getCategory(id);
		if (c != null)
			return new ResponseEntity<>(c, HttpStatus.OK);
		return new ResponseEntity<>(HttpStatus.NOT_FOUND);
	}
	
	/**
	 * Returns all Categories for the database by owner
	 * 
	 * @return cList - a List object with all the Category entities from the
	 *         database
	 */
	@GetMapping(value = "all/category/owner/{owner}", produces = MediaType.APPLICATION_JSON_VALUE)
	@Transactional(isolation = Isolation.READ_COMMITTED, propagation = Propagation.REQUIRED)
	public ResponseEntity<List<Category>> getCategoryByOwner(@PathVariable(name = "owner") CategoryOwner owner)
	{
		log.debug("Getting all categories from database by owner");
		
		List<Category> cList = cs.getCategoriesByCategoryOwner(owner);
		if (cList.isEmpty())
			return new ResponseEntity<>(HttpStatus.NOT_FOUND);
		
		return new ResponseEntity<>(cList, HttpStatus.OK);
	}
	
	/**
	 * Waits for http request and calls the CategoryService method createCategory()
	 * to save the category to the database
	 * 
	 * @param c
	 * 
	 * @return http response: CREATED
	 */
	@PostMapping(value="vp/category/create", consumes = MediaType.APPLICATION_JSON_VALUE)
	@Transactional(isolation = Isolation.READ_COMMITTED, propagation = Propagation.REQUIRED)
	public ResponseEntity<Category> createCategory(@RequestBody Category c) {
		log.debug("Saving new category: " + c);
		Category category = cs.createCategory(c);
		if (category == null)
			return new ResponseEntity<>(HttpStatus.BAD_REQUEST);
		else
			return new ResponseEntity<>(category, HttpStatus.CREATED);
	}
	
	/**
	 * Updates a Category entry in the database
	 * 
	 * @param - c - the Category entry to be updated
	 * 
	 * @return - returns an http status code: NO_CONTENT
	 */
<<<<<<< HEAD
	@PutMapping(value="vp/category/delete", consumes=MediaType.APPLICATION_JSON_VALUE)
=======
	@PutMapping(value="vp/category/update", consumes=MediaType.APPLICATION_JSON_VALUE)
>>>>>>> 27d7c096
	@Transactional(isolation = Isolation.READ_COMMITTED, propagation = Propagation.REQUIRED)
	public ResponseEntity<Category> updateCategory(@Valid @RequestBody Category c)
	{
		log.debug("Updating category: " + c);
<<<<<<< HEAD
		cs.updateCategory(c);
		return new ResponseEntity<>(HttpStatus.OK);
=======
		Category category = cs.updateCategory(c);
		if (category == null)
			return new ResponseEntity<>(HttpStatus.BAD_REQUEST);
		return new ResponseEntity<>(category, HttpStatus.NO_CONTENT);
>>>>>>> 27d7c096
	}

	/**
	 * Deletes a Category entry from the database, soft delete, sets Category active
	 * field to false
	 * 
	 * @param - c - the Category entry to be deleted
	 * 
	 * @return returns an http status code: NO_CONTENT
	 */
	@DeleteMapping(value="vp/category/delete", consumes=MediaType.APPLICATION_JSON_VALUE)
	@Transactional(isolation = Isolation.READ_COMMITTED, propagation = Propagation.REQUIRED)
	public ResponseEntity<Boolean> deleteCategory(@Valid @RequestBody Category c)
	{
		log.debug("Deleting category: " + c);
<<<<<<< HEAD
		cs.deleteCategory(c);
		return new ResponseEntity<>(HttpStatus.OK);
=======
		if (cs.deleteCategory(c))
			return new ResponseEntity<>(HttpStatus.ACCEPTED);
		else
			return new ResponseEntity<>(HttpStatus.BAD_REQUEST);
>>>>>>> 27d7c096
	}
}<|MERGE_RESOLUTION|>--- conflicted
+++ resolved
@@ -125,24 +125,15 @@
 	 * 
 	 * @return - returns an http status code: NO_CONTENT
 	 */
-<<<<<<< HEAD
-	@PutMapping(value="vp/category/delete", consumes=MediaType.APPLICATION_JSON_VALUE)
-=======
 	@PutMapping(value="vp/category/update", consumes=MediaType.APPLICATION_JSON_VALUE)
->>>>>>> 27d7c096
 	@Transactional(isolation = Isolation.READ_COMMITTED, propagation = Propagation.REQUIRED)
 	public ResponseEntity<Category> updateCategory(@Valid @RequestBody Category c)
 	{
 		log.debug("Updating category: " + c);
-<<<<<<< HEAD
-		cs.updateCategory(c);
-		return new ResponseEntity<>(HttpStatus.OK);
-=======
 		Category category = cs.updateCategory(c);
 		if (category == null)
 			return new ResponseEntity<>(HttpStatus.BAD_REQUEST);
 		return new ResponseEntity<>(category, HttpStatus.NO_CONTENT);
->>>>>>> 27d7c096
 	}
 
 	/**
@@ -158,14 +149,9 @@
 	public ResponseEntity<Boolean> deleteCategory(@Valid @RequestBody Category c)
 	{
 		log.debug("Deleting category: " + c);
-<<<<<<< HEAD
-		cs.deleteCategory(c);
-		return new ResponseEntity<>(HttpStatus.OK);
-=======
 		if (cs.deleteCategory(c))
 			return new ResponseEntity<>(HttpStatus.ACCEPTED);
 		else
 			return new ResponseEntity<>(HttpStatus.BAD_REQUEST);
->>>>>>> 27d7c096
 	}
 }