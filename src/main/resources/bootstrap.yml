--- conflicted
+++ resolved
@@ -7,18 +7,11 @@
       discovery:
         service-id: config
         enabled: true
-<<<<<<< HEAD
-        
+     
 ---               
 spring:
   profiles: prod
-=======
 
----
-spring:
-  profiles: prod
-
->>>>>>> aaee3f78
 eureka:
  client:
    service-url:
